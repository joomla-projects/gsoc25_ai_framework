<?php

/**
 * Part of the Joomla Framework AI Package
 *
 * @copyright  Copyright (C) 2025 Open Source Matters, Inc. All rights reserved.
 * @license    GNU General Public License version 2 or later; see LICENSE
 */

namespace Joomla\AI\Provider;

use Joomla\AI\AbstractProvider;
use Joomla\AI\Exception\AuthenticationException;
use Joomla\AI\Exception\InvalidArgumentException;
use Joomla\AI\Exception\ProviderException;
use Joomla\AI\Interface\AudioInterface;
use Joomla\AI\Interface\ChatInterface;
use Joomla\AI\Interface\ImageInterface;
use Joomla\AI\Interface\ModelInterface;
use Joomla\AI\Interface\ModerationInterface;
use Joomla\AI\Response\Response;
use Joomla\Http\HttpFactory;

/**
 * OpenAI provider implementation for chat completions.
 *
 * @since  __DEPLOY_VERSION__
 */
class OpenAIProvider extends AbstractProvider implements ChatInterface, ModelInterface, ImageInterface, AudioInterface, ModerationInterface
{
    /**
     * Custom base URL for API requests
     *
     * @var string
     * @since  __DEPLOY_VERSION__
     */
    private $baseUrl;

    /**
     * Models that support chat capability.
     *
     * @var array
     * @since  __DEPLOY_VERSION__
     */
    private const CHAT_MODELS = ['gpt-4o', 'gpt-4o-mini', 'gpt-4-turbo', 'gpt-3.5-turbo'];

    /**
     * Models that support vision capability.
     *
     * @var array
     * @since  __DEPLOY_VERSION__
     */
    private const VISION_MODELS = ['gpt-4o', 'gpt-4o-mini'];

    /**
     * Models that support image generation capability.
     *
     * @var array
     * @since  __DEPLOY_VERSION__
     */
    private const IMAGE_MODELS = ['dall-e-2', 'dall-e-3', 'gpt-image-1'];

    /**
     * Models that support text-to-speech (TTS) capability.
     *
     * @var array
     * @since  __DEPLOY_VERSION__
     */
    private const TTS_MODELS = ['gpt-4o-mini-tts',  'tts-1', 'tts-1-hd'];

    /**
     * Models that support text embeddings creating capability.
     *
     * @var array
     * @since  __DEPLOY_VERSION__
     */
    private const EMBEDDING_MODELS = ['text-embedding-3-large', 'text-embedding-3-small', 'text-embedding-ada-002'];

    /**
     * Models that support audio transcription.
     *
     * @var array
     * @since  __DEPLOY_VERSION__
     */
    private const TRANSCRIPTION_MODELS = ['gpt-4o-transcribe', 'gpt-4o-mini-transcribe', 'whisper-1'];

    /**
     * Models that support content moderation.
     *
     * @var array
     * @since  __DEPLOY_VERSION__
     */
    private const MODERATION_MODELS = ['omni-moderation-latest', 'text-moderation-007'];

    /**
     * Available voices for text-to-speech.
     *
     * @var array
     * @since  __DEPLOY_VERSION__
     */
    private const VOICES = ['alloy', 'ash', 'ballad', 'coral', 'echo', 'fable', 'nova', 'onyx', 'sage', 'shimmer', 'verse'];

    /**
     * Supported audio formats for OpenAI TTS.
     *
     * @var array
     * @since  __DEPLOY_VERSION__
     */
    private const AUDIO_FORMATS = ['mp3', 'opus', 'aac', 'flac', 'wav', 'pcm'];

    /**
     * Supported input formats for transcription.
     *
     * @var array
     * @since  __DEPLOY_VERSION__
     */
    private const TRANSCRIPTION_INPUT_FORMATS = ['flac','mp3','mp4','mpeg','mpga','m4a','ogg','wav','webm'];

    /**
     * Constructor.
     *
     * @param   array|\ArrayAccess  $options     Provider options array.
     * @param   HttpFactory         $httpFactory The http factory
     *
     * @since  __DEPLOY_VERSION__
     */
    public function __construct(array $options = [], ?HttpFactory $httpFactory = null)
    {
        parent::__construct($options, $httpFactory);

        $this->baseUrl = $this->getOption('base_url', 'https://api.openai.com/v1');

        // Remove trailing slash if present
        if (substr($this->baseUrl, -1) === '/') {
            $this->baseUrl = rtrim($this->baseUrl, '/');
        }
    }

    /**
     * Check if OpenAI provider is supported/configured.
     *
     * @return  boolean  True if API key is available
     * @since  __DEPLOY_VERSION__
     */
    public static function isSupported(): bool
    {
        return !empty($_ENV['OPENAI_API_KEY']) ||
               !empty(getenv('OPENAI_API_KEY'));
    }

    /**
     * Get the provider name.
     *
     * @return  string  The provider name
     * @since  __DEPLOY_VERSION__
     */
    public function getName(): string
    {
        return 'OpenAI';
    }

    /**
    * Get the chat completions endpoint URL.
    *
    * @return  string  The endpoint URL
    * @since  __DEPLOY_VERSION__
    */
    private function getChatEndpoint(): string
    {
        return $this->baseUrl . '/chat/completions';
    }

    /**
    * Get the image generation endpoint URL.
    *
    * @return  string  The endpoint URL
    * @since  __DEPLOY_VERSION__
    */
    private function getImageEndpoint(): string
    {
        return $this->baseUrl . '/images/generations';
    }

    /**
    * Get the image edit endpoint URL.
    *
    * @return  string  The endpoint URL
    * @since  __DEPLOY_VERSION__
    */
    private function getImageEditEndpoint(): string
    {
        return $this->baseUrl . '/images/edits';
    }

    /**
    * Get the image variations endpoint URL.
    *
    * @return  string  The endpoint URL
    * @since  __DEPLOY_VERSION__
    */
    private function getImageVariationsEndpoint(): string
    {
        return $this->baseUrl . '/images/variations';
    }

    /**
    * Get the audio speech endpoint URL.
    *
    * @return  string  The endpoint URL
    * @since  __DEPLOY_VERSION__
    */
    private function getAudioSpeechEndpoint(): string
    {
        return $this->baseUrl . '/audio/speech';
    }

    /**
    * Get the audio transcription endpoint URL.
    *
    * @return  string  The endpoint URL
    * @since  __DEPLOY_VERSION__
    */
    private function getAudioTranscriptionEndpoint(): string
    {
        return $this->baseUrl . '/audio/transcriptions';
    }

    /**
    * Get the audio translation endpoint URL.
    *
    * @return  string  The endpoint URL
    * @since  __DEPLOY_VERSION__
    */
    private function getAudioTranslationEndpoint(): string
    {
        return $this->baseUrl . '/audio/translations';
    }

    /**
    * Get the embeddings endpoint URL.
    *
    * @return  string  The endpoint URL
    * @since  __DEPLOY_VERSION__
    */
    private function getEmbeddingsEndpoint(): string
    {
        return $this->baseUrl . '/embeddings';
    }

    /**
     * Get the content moderation endpoint URL.
     *
     * @return  string  The endpoint URL
     * @since  __DEPLOY_VERSION__
     */
    private function getModerationEndpoint(): string
    {
        return $this->baseUrl . '/moderations';
    }

    /**
     * Get all available models for this provider.
     *
     * @return  array  Array of available model names
     * @since   __DEPLOY_VERSION__
     */
    public function getAvailableModels(): array
    {
        $headers = $this->buildHeaders();
        $response = $this->makeGetRequest('https://api.openai.com/v1/models', $headers);
        $data = $this->parseJsonResponse($response->getBody());

        return array_column($data['data'], 'id');
    }

    /**
     * Get models that support chat capability.
     *
     * @return  array  Array of chat-capable model names
     * @since   __DEPLOY_VERSION__
     */
    public function getChatModels(): array
    {
        $available = $this->getAvailableModels();
        return $this->getModelsByCapability($available, self::CHAT_MODELS);
    }

    /**
     * Get models that support vision capability.
     *
     * @return  array  Array of vision-capable model names
     * @since   __DEPLOY_VERSION__
     */
    public function getVisionModels(): array
    {
        $available = $this->getAvailableModels();
        return $this->getModelsByCapability($available, self::VISION_MODELS);
    }

    /**
     * Get models that support image generation capability.
     *
     * @return  array  Array of image capable model names
     * @since   __DEPLOY_VERSION__
     */
    public function getImageModels(): array
    {
        $available = $this->getAvailableModels();
        return $this->getModelsByCapability($available, self::IMAGE_MODELS);
    }

    /**
     * Get available TTS models for this provider.
     *
     * @return  array  Array of available TTS model names
     * @since   __DEPLOY_VERSION__
     */
    public function getTTSModels(): array
    {
        $available = $this->getAvailableModels();
        return $this->getModelsByCapability($available, self::TTS_MODELS);
    }

    /**
     * Get available transcription models for this provider.
     *
     * @return  array  Array of available transcription model names
     * @since   __DEPLOY_VERSION__
     */
    public function getTranscriptionModels(): array
    {
        return self::TRANSCRIPTION_MODELS;
    }

    /**
     * Get available embedding models for this provider.
     *
     * @return  array  Array of available embedding model names
     * @since   __DEPLOY_VERSION__
     */
    public function getEmbeddingModels(): array
    {
        return self::EMBEDDING_MODELS;
    }

    /**
     * Get available voices for speech generation.
     *
     * @return  array  Array of available voice names
     * @since   __DEPLOY_VERSION__
     */
    public function getAvailableVoices(): array
    {
        return self::VOICES;
    }

    /**
     * Get supported audio output formats.
     *
     * @return  array  Array of supported format names
     * @since   __DEPLOY_VERSION__
     */
    public function getSupportedAudioFormats(): array
    {
        return self::AUDIO_FORMATS;
    }

    /**
     * Get supported audio input formats for transcription.
     *
     * @return  array  Array of supported input format names
     * @since   __DEPLOY_VERSION__
     */
    public function getSupportedTranscriptionFormats(): array
    {
        return self::TRANSCRIPTION_INPUT_FORMATS;
    }

    /**
     * Check if a specific model is supported by this provider.
     *
     * @param   string  $model  The model name to check
     *
     * @return  bool    True if model is available, false otherwise
     * @since   __DEPLOY_VERSION__
     */
    public function isModelSupported(string $model): bool
    {
        $available = $this->getAvailableModels();
        return $this->isModelAvailable($model, $available);
    }

    /**
     * Check if a model supports a specific capability.
     *
     * @param   string  $model       The model name to check
     * @param   string  $capability  The capability to check (chat, image, vision)
     *
     * @return  bool    True if model supports the capability, false otherwise
     * @since   __DEPLOY_VERSION__
     */
    public function isModelCapable(string $model, string $capability): bool
    {
        $capabilityMap = [
            'chat' => self::CHAT_MODELS,
            'vision' => self::VISION_MODELS,
            'image' => self::IMAGE_MODELS,
            'text-to-speech' => self::TTS_MODELS,
            'transcription' => self::TRANSCRIPTION_MODELS,
            'embedding' => self::EMBEDDING_MODELS,
        ];
        return $this->checkModelCapability($model, $capability, $capabilityMap);
    }

    /**
     * Send a message to OpenAI and return response.
     *
     * @param   string  $message   The message to send
     * @param   array   $options  Additional options for the request
     *
     * @return  Response  The AI response object
     * @since  __DEPLOY_VERSION__
     */
    public function chat(string $message, array $options = []): Response
    {
        // Apply moderation to the chat message
        $isBlocked = $this->moderateInput($message, []);

        if ($isBlocked) {
            throw new \Exception('Content flagged by moderation system and blocked.');
        }

        $payload = $this->buildChatRequestPayload($message, $options);

        // To Do: Remove repetition
        $endpoint = $this->getChatEndpoint();
        $headers = $this->buildHeaders();

        $httpResponse = $this->makePostRequest(
            $endpoint,
            json_encode($payload),
            $headers
        );

        return $this->parseOpenAIResponse($httpResponse->getBody());
    }

    /**
     * Generate chat completion with vision capability and return Response.
     *
     * @param   string  $message  The chat message about the image.
     * @param   string  $image    Image URL or base64 encoded image.
     * @param   array   $options  Additional options for the request.
     *
     * @return  Response
     * @since  __DEPLOY_VERSION__
     */
    public function vision(string $message, string $image, array $options = []): Response
    {
        // Apply moderation to the input (text + image)
        $multiModalInput = [
            ['type' => 'text', 'text' => $message],
            ['type' => 'image_url', 'image_url' => ['url' => $image]]
        ];
        $isBlocked = $this->moderateInput($multiModalInput, []);

        if ($isBlocked) {
            throw new \Exception('Content flagged by moderation system and blocked.');
        }

        $payload = $this->buildVisionRequestPayload($message, $image, 'vision', $options);

        $endpoint = $this->getChatEndpoint();
        $headers = $this->buildHeaders();

        $httpResponse = $this->makePostRequest(
            $endpoint,
            json_encode($payload),
            $headers
        );

        return $this->parseOpenAIResponse($httpResponse->getBody());
    }

    /**
     * Generate a new image from the given prompt.
     *
     * @param   string  $prompt   Descriptive text prompt for the desired image.
     * @param   array   $options  Additional options for the request.
     *
     * @return  Response
     * @since   __DEPLOY_VERSION__
     */
    public function generateImage(string $prompt, array $options = []): Response
    {
        // Apply moderation to the image generation prompt
        $isBlocked = $this->moderateInput($prompt, []);

        if ($isBlocked) {
            throw new \Exception('Content flagged by moderation system and blocked.');
        }

        $payload = $this->buildImageRequestPayload($prompt, $options);

        $headers = $this->buildHeaders();

        $httpResponse = $this->makePostRequest(
            $this->getImageEndpoint(),
            json_encode($payload),
            $headers
        );

        return $this->parseImageResponse($httpResponse->getBody(), $payload);
    }

    /**
     * Create variations of an image using OpenAI Image API.
     *
     * @param   string  $imagePath  Path to the image file to create variations of.
     * @param   array   $options    Additional options for the request.
     *
     * @return  Response
     * @since   __DEPLOY_VERSION__
     */
    public function createImageVariation(string $imagePath, array $options = []): Response
    {
        $payload = $this->buildImageVariationPayload($imagePath, $options);

        $headers = $this->buildMultipartHeaders();

        $httpResponse = $this->makeMultipartPostRequest(
            $this->getImageVariationsEndpoint(),
            $payload,
            $headers
        );

        return $this->parseImageResponse($httpResponse->getBody(), $payload);
    }

    /**
     * Edit an image using OpenAI Image API.
     *
     * @param   mixed   $images   Single image path or array of image paths
     * @param   string  $prompt   Description of desired edits
     * @param   array   $options  Additional options for the request
     *
     * @return  Response
     * @since   __DEPLOY_VERSION__
     */
    public function editImage($images, string $prompt, array $options = []): Response
    {
        // Apply moderation to the image editing prompt
        $isBlocked = $this->moderateInput($prompt, []);

        if ($isBlocked) {
            throw new \Exception('Content flagged by moderation system and blocked.');
        }

        $payload = $this->buildImageEditPayload($images, $prompt, $options);

        $headers = $this->buildMultipartHeaders();

        $httpResponse = $this->makeMultipartPostRequest(
            $this->getImageEditEndpoint(),
            $payload,
            $headers
        );

        return $this->parseImageResponse($httpResponse->getBody(), $payload);
    }

    /**
     * Generate speech audio from text input.
     *
     * @param   string  $text     The text to convert to speech
     * @param   string  $model    The model to use for speech synthesis
     * @param   string  $voice    The voice to use for speech synthesis
     * @param   array   $options  Additional options for speech generation
     *
     * @return  Response
     * @since   __DEPLOY_VERSION__
     */
    public function speech(string $text, array $options = []): Response
    {
        // Apply moderation to the text input for speech generation
        $isBlocked = $this->moderateInput($text, []);

        if ($isBlocked) {
            throw new \Exception('Content flagged by moderation system and blocked.');
        }

        $payload = $this->buildSpeechPayload($text, $options);

        $endpoint = $this->getAudioSpeechEndpoint();
        $headers = $this->buildHeaders();
        $httpResponse = $this->makePostRequest($endpoint, json_encode($payload), $headers);

        return $this->parseAudioResponse($httpResponse->getBody(), $payload);
    }

    /**
     * Transcribe audio into text.
     *
     * @param   string  $audioFile  Path to audio file
     * @param   string  $model      The transcription model to use
     * @param   array   $options    Additional options for transcription
     *
     * @return  Response  The AI response containing transcribed text
     * @since   __DEPLOY_VERSION__
     */
    public function transcribe(string $audioFile, array $options = []): Response
    {
        $payload = $this->buildTranscriptionPayload($audioFile, $options);

        $headers = $this->buildMultipartHeaders();

        $httpResponse = $this->makeMultipartPostRequest(
            $this->getAudioTranscriptionEndpoint(),
            $payload,
            $headers
        );

        return $this->parseAudioTextResponse($httpResponse->getBody(), $payload, 'Transcription');
    }

    /**
     * Translate audio to English text.
     *
     * @param   string  $audioFile  Path to audio file
     * @param   string  $model      Model to use for translation
     * @param   array   $options    Additional options
     *
     * @return  Response  Translation response
     * @since   __DEPLOY_VERSION__
     */
    public function translate(string $audioFile, array $options = []): Response
    {
        $payload = $this->buildTranslationPayload($audioFile, $options);

        $headers = $this->buildMultipartHeaders();

        $httpResponse = $this->makeMultipartPostRequest(
            $this->getAudioTranslationEndpoint(),
            $payload,
            $headers
        );

        return $this->parseAudioTextResponse($httpResponse->getBody(), $payload, 'Translation');
    }

    /**
     * Create embeddings for the given input text(s).
     *
     * @param   string|array  $input    Text string or array of texts to embed
     * @param   string        $model    The embedding model to use
     * @param   array         $options  Additional options
     *
     * @return  Response
     * @since   __DEPLOY_VERSION__
     */
    public function createEmbeddings($input, string $model, array $options = []): Response
    {
        // Apply moderation to the text input for embeddings
        $isBlocked = $this->moderateInput($input, []);

        if ($isBlocked) {
            throw new \Exception('Content flagged by moderation system and blocked.');
        }

        $payload = $this->buildEmbeddingPayload($input, $model, $options);

        $headers = $this->buildHeaders();

        $httpResponse = $this->makePostRequest(
            $this->getEmbeddingsEndpoint(),
            json_encode($payload),
            $headers
        );

        return $this->parseEmbeddingResponse($httpResponse->getBody(), $payload);
    }

    /**
     * Moderate content using OpenAI's moderation endpoint.
     *
     * @param   string|array  $input    Text/Image input(s) to moderate
     * @param   array         $options  Additional options for moderation
     *
     * @return  array
     * @throws  \Exception
     * @since   __DEPLOY_VERSION__
     */
    public function moderate($input, array $options = []): array
    {
        $model = $options['model'] ?? 'omni-moderation-latest';

        if (!in_array($model, self::MODERATION_MODELS)) {
            throw InvalidArgumentException::invalidModel($model, 'openai', self::MODERATION_MODELS, 'moderation');
        }

        $payload = [
            'input' => $input,
            'model' => $model
        ];

        $headers = $this->buildHeaders();

        $httpResponse = $this->makePostRequest(
            $this->getModerationEndpoint(),
            json_encode($payload),
            $headers
        );

        $data = $this->parseJsonResponse($httpResponse->getBody());

        return $data;
    }

    /**
     * Check if content is flagged by OpenAI moderation.
     *
     * @param   array  $moderationResult  Result from moderate() method
     *
     * @return  bool
     * @throws  \InvalidArgumentException
     * @since   __DEPLOY_VERSION__
     */
    public function isContentFlagged(array $moderationResult): bool
    {
        if (!isset($moderationResult['results']) || empty($moderationResult['results'])) {
            throw InvalidArgumentException::invalidParameter('moderation[results]', $moderationResult, 'openai', 'Moderation result must contain valid results array.');
        }

        return $moderationResult['results'][0]['flagged'] ?? false;
    }

    /**
     * Build payload for chat request.
     *
     * @param   string  $message   The user message to send
     * @param   array   $options  Additional options
     *
     * @return  array   The request payload
     * @throws  \InvalidArgumentException  If model does not support chat capability
     * @since  __DEPLOY_VERSION__
     */
    private function buildChatRequestPayload(string $message, array $options = []): array
    {
        $model = $options['model'] ?? $this->defaultModel ?? $this->getOption('model', 'gpt-4o-mini');

        if (isset($options['messages'])) {
            $messages = $options['messages'];
            if (!is_array($messages) || empty($messages)) {
                throw InvalidArgumentException::invalidMessages('openai', 'Messages must be a non-empty array.');
            }
            $this->validateMessages($messages);
        } else {
            $messages = [
                [
                    'role' => 'user',
                    'content' => $message
                ]
            ];
        }

        $payload = [
            'model' => $model,
            'messages' => $messages
        ];

        // Handle modalities parameter
        if (isset($options['modalities'])) {
            if (!is_array($options['modalities'])) {
                throw InvalidArgumentException::invalidParameter('modalities', $options['modalities'], 'openai', 'Modalities must be an array.');
            }

            $validModalities = ['text', 'audio'];
            foreach ($options['modalities'] as $modality) {
                if (!in_array($modality, $validModalities)) {
                    throw InvalidArgumentException::invalidParameter('modality', $modality, 'openai', 'Valid modalities: ' . implode(', ', $validModalities), ['valid_modalities' => $validModalities]);
                }
            }

            // Audio modality requires gpt-4o-audio-preview model
            if (in_array('audio', $options['modalities']) && $model !== 'gpt-4o-audio-preview') {
                throw InvalidArgumentException::invalidModel($model, 'openai', ['gpt-4o-audio-preview'], 'audio');
            }

            $payload['modalities'] = $options['modalities'];
        }

        // Handle audio output parameters
        if (isset($options['audio'])) {
            // Audio output requires audio modality
            if (!is_array($options['audio']) || !isset($payload['modalities']) || !in_array('audio', $payload['modalities'])) {
                throw InvalidArgumentException::invalidParameter('audio', $options['audio'], 'openai', 'Audio output parameter must be an array and requires modalities to include "audio".', ['required_modalities' => ['audio']]);
            }

            $audioParams = [];

            // Validate and set audio format
            if (!isset($options['audio']['format'])) {
                throw InvalidArgumentException::missingParameter('audio.format', 'openai', 'chat');
            }

            $validAudioFormats = ['wav', 'mp3', 'flac', 'opus', 'pcm16'];
            if (!in_array($options['audio']['format'], $validAudioFormats)) {
                throw InvalidArgumentException::invalidParameter('audio.format', $options['audio']['format'], 'openai', 'Audio format must be one of: ' . implode(', ', $validAudioFormats), ['valid_formats' => $validAudioFormats]);
            }
            $audioParams['format'] = $options['audio']['format'];

            // Validate and set voice
            if (!isset($options['audio']['voice'])) {
                throw InvalidArgumentException::missingParameter('audio.voice', 'openai', 'chat');
            }

            $validVoices = ['alloy', 'ash', 'ballad', 'coral', 'echo', 'fable', 'nova', 'onyx', 'sage', 'shimmer'];
            if (!in_array($options['audio']['voice'], $validVoices)) {
                throw InvalidArgumentException::invalidVoice($options['audio']['voice'], $validVoices, 'openai');
            }
            $audioParams['voice'] = $options['audio']['voice'];

            $payload['audio'] = $audioParams;
        }

        if (isset($options['n'])) {
            $n = (int) $options['n'];
            if ($n < 1 || $n > 128) {
                throw InvalidArgumentException::invalidParameter('n', $options['n'], 'openai', 'Parameter "n" must be between 1 and 128.', ['min_value' => 1, 'max_value' => 128]);
            }
            $payload['n'] = $n;
        }

        if (isset($options['stream'])) {
            $payload['stream'] = (bool) $options['stream'];
        }

        if (isset($options['max_tokens'])) {
            $payload['max_tokens'] = (int) $options['max_tokens'];
        }

        if (isset($options['temperature'])) {
            $payload['temperature'] = (float) $options['temperature'];
        }

        return $payload;
    }

    /**
     * Build payload for vision request.
     *
     * @param   string  $message  The chat message about the image
     * @param   string  $image    Image URL or base64 encoded image
     * @param   array   $options  Additional options
     *
     * @return  array   The request payload
     * @throws  \InvalidArgumentException  If model does not support vision capability
     * @since  __DEPLOY_VERSION__
     */
    private function buildVisionRequestPayload(string $message, string $image, string $capability, array $options = []): array
    {
<<<<<<< HEAD
        $model = $options['model'] ?? $this->getOption('model', 'gpt-4o-mini');

=======
        $model = $options['model'] ?? $this->defaultModel ?? $this->getOption('model', 'gpt-4o-mini');
        
>>>>>>> d535f503
        if (!$this->isModelCapable($model, $capability)) {
            throw InvalidArgumentException::invalidModel($model, 'openai', self::VISION_MODELS, $capability);
        }

        $content = [
            [
                'type' => 'text',
                'text' => $message
            ],
            [
                'type' => 'image_url',
                'image_url' => [
                    'url' => $image
                ]
            ]
        ];

        $payload = [
            'model' => $model,
            'messages' => [
                [
                    'role' => 'user',
                    'content' => $content
                ]
            ]
        ];

        // To Do: Add optional parameters if provided
        if (isset($options['max_tokens'])) {
            $payload['max_tokens'] = (int) $options['max_tokens'];
        }

        if (isset($options['temperature'])) {
            $payload['temperature'] = (float) $options['temperature'];
        }

        if (isset($options['n'])) {
            $payload['n'] = (int) $options['n'];
        }

        return $payload;
    }

    /**
     * Build payload for image generation request.
     *
     * @param   string  $prompt      The image generation prompt.
     * @param   array   $options     Additional options for the request.
     * @param   string  $capability  Required capability.
     *
     * @return  array  The request payload.
     * @since   __DEPLOY_VERSION__
     */
    private function buildImageRequestPayload(string $prompt, array $options): array
    {
        $model = $options['model'] ?? $this->defaultModel ?? $this->getOption('model', 'dall-e-2');

        if (!in_array($model, ['dall-e-2', 'gpt-image-1', 'dall-e-3'])) {
            throw InvalidArgumentException::invalidModel($model, 'openai', self::IMAGE_MODELS, 'image generation');
        }

        $this->validateImagePrompt($prompt, $model);

        $payload = [
            'model' => $model,
            'prompt' => $prompt
        ];

        // Add optional parameters based on model support
        if (isset($options['n'])) {
            $n = (int) $options['n'];
            if ($model === 'dall-e-3' && $n !== 1) {
                throw InvalidArgumentException::invalidParameter('n', $options['n'], 'openai', 'For dall-e-3, only n=1 is supported.', ['model' => 'dall-e-3', 'allowed_value' => 1]);
            }
            if ($n < 1 || $n > 10) {
                throw InvalidArgumentException::invalidParameter('n', $options['n'], 'openai', 'Parameter "n" must be between 1 and 10.', ['min_value' => 1, 'max_value' => 10]);
            }
            $payload['n'] = $n;
        }

        if (isset($options['size'])) {
            $this->validateImageSize($options['size'], $model, 'generation');
            $payload['size'] = $options['size'];
        }

        if (isset($options['quality'])) {
            $this->validateImageQuality($options['quality'], $model);
            $payload['quality'] = $options['quality'];
        }

        if (isset($options['style'])) {
            if ($model !== 'dall-e-3') {
                throw InvalidArgumentException::invalidParameter('style', $options['style'], 'openai', 'Style parameter is only supported for dall-e-3.', ['model' => $model, 'supported_models' => ['dall-e-3']]);
            }
            if (!in_array($options['style'], ['vivid', 'natural'])) {
                throw InvalidArgumentException::invalidParameter('style', $options['style'], 'openai', 'Style must be either "vivid" or "natural".', ['valid_values' => ['vivid', 'natural']]);
            }
            $payload['style'] = $options['style'];
        }

        if (isset($options['response_format'])) {
            if ($model === 'gpt-image-1') {
                throw InvalidArgumentException::invalidParameter('response_format', $options['response_format'], 'openai', 'response_format is not supported for gpt-image-1 (always returns base64).', ['model' => 'gpt-image-1', 'fixed_format' => 'base64']);
            } elseif (!in_array($options['response_format'], ['url', 'b64_json'])) {
                throw InvalidArgumentException::invalidParameter('response_format', $options['response_format'], 'openai', 'Response format must be either "url" or "b64_json".', ['valid_values' => ['url', 'b64_json']]);
            } else {
                $payload['response_format'] = $options['response_format'];
            }
        }

        if (!isset($options['response_format']) && $model !== 'gpt-image-1') {
            $payload['response_format'] = 'b64_json';
        }

        // gpt-image-1 specific parameters
        if ($model === 'gpt-image-1') {
            if (isset($options['background']) && !in_array($options['background'], ['transparent', 'opaque', 'auto'])) {
                throw InvalidArgumentException::invalidParameter('background', $options['background'], 'openai', 'Background must be one of: transparent, opaque, auto.', ['valid_values' => ['transparent', 'opaque', 'auto']]);
            }
            if (isset($options['background'])) {
                $payload['background'] = $options['background'];
            }

            if (isset($options['output_format'])) {
                if (!in_array($options['output_format'], ['png', 'jpeg', 'webp'])) {
                    throw InvalidArgumentException::invalidParameter('output_format', $options['output_format'], 'openai', 'Output format must be one of: png, jpeg, webp.', ['valid_values' => ['png', 'jpeg', 'webp']]);
                }
                $payload['output_format'] = $options['output_format'];
            }

            if (isset($options['output_compression'])) {
                $compression = (int) $options['output_compression'];
                if ($compression < 0 || $compression > 100) {
                    throw InvalidArgumentException::invalidParameter('output_compression', $options['output_compression'], 'openai', 'Output compression must be between 0 and 100.', ['valid_range' => [0, 100]]);
                }
                $payload['output_compression'] = $compression;
            }

            if (isset($options['moderation']) && !in_array($options['moderation'], ['low', 'auto'])) {
                throw InvalidArgumentException::invalidParameter('moderation', $options['moderation'], 'openai', 'Moderation must be either "low" or "auto".', ['valid_values' => ['low', 'auto']]);
            }
            if (isset($options['moderation'])) {
                $payload['moderation'] = $options['moderation'];
            }
        }

        if (isset($options['user'])) {
            $payload['user'] = $options['user'];
        }

        return $payload;
    }

    /**
     * Build payload for image variation request.
     *
     * @param   string  $imagePath  Path to the image file.
     * @param   array   $options    Additional options for the request.
     *
     * @return  array  The form data for multipart request.
     * @since   __DEPLOY_VERSION__
     */
    private function buildImageVariationPayload(string $imagePath, array $options): array
    {
<<<<<<< HEAD
        $model = $options['model'] ?? 'dall-e-2';

=======
        $model = $options['model'] ?? $this->defaultModel ?? 'dall-e-2';
        
>>>>>>> d535f503
        // Only dall-e-2 supports variations
        if ($model !== 'dall-e-2') {
            throw InvalidArgumentException::invalidModel($model, 'openai', ['dall-e-2'], 'image variation');
        }

        $this->validateImageFile($imagePath, $model, 'variation');

        $payload = [
            'model' => $model,
            'image' => file_get_contents($imagePath)
        ];

        if (isset($options['n'])) {
            $n = (int) $options['n'];
            if ($n < 1 || $n > 10) {
                throw InvalidArgumentException::invalidParameter('n', $options['n'], 'openai', 'Parameter "n" must be between 1 and 10.', ['valid_range' => [1, 10]]);
            }
            $payload['n'] = $n;
        }

        if (isset($options['size'])) {
            $validSizes = ['256x256', '512x512', '1024x1024'];
            if (!in_array($options['size'], $validSizes)) {
                throw InvalidArgumentException::invalidParameter('size', $options['size'], 'openai', 'Size must be one of: ' . implode(', ', $validSizes), ['valid_values' => $validSizes]);
            }
            $payload['size'] = $options['size'];
        }

        if (isset($options['response_format'])) {
            $validFormats = ['url', 'b64_json'];
            if (!in_array($options['response_format'], $validFormats)) {
                throw InvalidArgumentException::invalidParameter('response_format', $options['response_format'], 'openai', 'Response format must be either "url" or "b64_json".', ['valid_values' => $validFormats]);
            }
            $payload['response_format'] = $options['response_format'];
        }

        if (!isset($options['response_format'])) {
            $payload['response_format'] = 'b64_json';
        }

        if (isset($options['user'])) {
            $payload['user'] = $options['user'];
        }

        return $payload;
    }

    /**
     * Build payload for image editing request.
     *
     * @param   mixed   $images   Single image path or array of image paths
     * @param   string  $prompt   Description of desired edits
     * @param   array   $options  Additional options
     *
     * @return  array
     * @since   __DEPLOY_VERSION__
     */
    private function buildImageEditPayload($images, string $prompt, array $options): array
    {
        $model = $options['model'] ?? $this->defaultModel ??  $this->getOption('model', 'dall-e-2');

        // Only dall-e-2 and gpt-image-1 support image editing
        if (!in_array($model, ['dall-e-2', 'gpt-image-1'])) {
            throw InvalidArgumentException::invalidModel($model, 'openai', ['dall-e-2', 'gpt-image-1'], 'image editing');
        }

        $this->validateImageEditInputs($images, $prompt, $model, $options);

        $payload = [
            'model' => $model,
            'prompt' => $prompt
        ];

        // Handle images
        if (is_string($images)) {
            // Single image
            $payload['image'] = file_get_contents($images);
        } else {
            // Multiple images for gpt-image-1 model
            if ($model !== 'gpt-image-1') {
                throw InvalidArgumentException::invalidModel($model, 'openai', ['gpt-image-1'], 'image editing');
            }

            $imageArray = [];
            foreach ($images as $imagePath) {
                if (!file_exists($imagePath)) {
                    throw InvalidArgumentException::fileNotFound($imagePath, 'openai');
                }
                $imageArray[] = file_get_contents($imagePath);
            }
            $payload['image'] = $imageArray;
        }

        // Add mask if provided
        if (isset($options['mask'])) {
            $this->validateMaskFile($options['mask']);
            $payload['mask'] = file_get_contents($options['mask']);
        }

        if (isset($options['n'])) {
            $n = (int) $options['n'];
            if ($n < 1 || $n > 10) {
                throw InvalidArgumentException::invalidParameter('n', $options['n'], 'openai', 'Parameter "n" must be between 1 and 10.', ['valid_range' => [1, 10]]);
            }
            $payload['n'] = $n;
        }

        if (isset($options['size'])) {
            $this->validateImageSize($options['size'], $model, 'edit');
            $payload['size'] = $options['size'];
        }

        if (isset($options['quality'])) {
            $this->validateImageQuality($options['quality'], $model);
            $payload['quality'] = $options['quality'];
        }

        if (isset($options['response_format'])) {
            if ($model === 'gpt-image-1') {
                throw InvalidArgumentException::invalidParameter('response_format', $options['response_format'], 'openai', 'response_format is not supported for gpt-image-1 (always returns base64).', ['model' => 'gpt-image-1', 'fixed_format' => 'base64']);
            } elseif (!in_array($options['response_format'], ['url', 'b64_json'])) {
                throw InvalidArgumentException::invalidParameter('response_format', $options['response_format'], 'openai', 'Response format must be either "url" or "b64_json".', ['valid_values' => ['url', 'b64_json']]);
            } else {
                $payload['response_format'] = $options['response_format'];
            }
        }

        if (!isset($options['response_format']) && $model !== 'gpt-image-1') {
            $payload['response_format'] = 'b64_json';
        }

        // gpt-image-1 specific parameters
        if ($model === 'gpt-image-1') {
            if (isset($options['background']) && !in_array($options['background'], ['transparent', 'opaque', 'auto'])) {
                throw InvalidArgumentException::invalidParameter('background', $options['background'], 'openai', 'Background must be one of: transparent, opaque, auto.', ['valid_values' => ['transparent', 'opaque', 'auto']]);
            }
            if (isset($options['background'])) {
                $payload['background'] = $options['background'];
            }

            if (isset($options['output_format']) && !in_array($options['output_format'], ['png', 'jpeg', 'webp'])) {
                throw InvalidArgumentException::invalidParameter('output_format', $options['output_format'], 'openai', 'Output format must be one of: png, jpeg, webp.', ['valid_values' => ['png', 'jpeg', 'webp']]);
            }
            if (isset($options['output_format'])) {
                $payload['output_format'] = $options['output_format'];
            }

            if (isset($options['output_compression'])) {
                $compression = (int) $options['output_compression'];
                if ($compression < 0 || $compression > 100) {
                    throw InvalidArgumentException::invalidParameter('output_compression', $compression, 'openai', 'Output compression must be between 0 and 100.', ['valid_range' => [0, 100]]);
                }
                $payload['output_compression'] = $compression;
            }
        }

        if (isset($options['user'])) {
            $payload['user'] = $options['user'];
        }

        return $payload;
    }

    /**
     * Build payload for text-to-speech request.
     *
     * @param   string  $text     The text to convert to speech
     * @param   string  $model    The model to use for speech synthesis
     * @param   string  $voice    The voice to use for speech synthesis
     * @param   array   $options  Additional options for speech generation
     *
     * @return  array  The request payload.
     * @since   __DEPLOY_VERSION__
     */
    private function buildSpeechPayload(string $text, array $options): array
    {
        $model = $options['model'] ?? $this->defaultModel ?? $this->getOption('model', 'gpt-4o-mini-tts');
        $voice = $options['voice'] ?? $this->getOption('voice', 'alloy');

        // Validate model
        if (!in_array($model, self::TTS_MODELS)) {
            throw InvalidArgumentException::invalidModel($model, 'openai', self::TTS_MODELS, 'text-to-speech');
        }

        // Validate voice
        if (!in_array($voice, self::VOICES)) {
            throw InvalidArgumentException::invalidVoice($voice, self::VOICES, 'openai');
        }

        // Validate input text
        if (strlen($text) > 4096) {
            throw InvalidArgumentException::invalidParameter('text', $text, 'openai', 'Speech input text cannot exceed 4096 characters, got: ' . strlen($text) . ' characters.', ['max_length' => 4096, 'actual_length' => strlen($text)]);
        }

        $payload = [
            'input' => $text,
            'model' => $model,
            'voice' => $voice
        ];

        $responseFormat = $options['response_format'] ?? 'mp3';
        if (!in_array($responseFormat, self::AUDIO_FORMATS)) {
            throw InvalidArgumentException::invalidParameter('response_format', $responseFormat, 'openai', 'Audio response format must be one of: ' . implode(', ', self::AUDIO_FORMATS), ['valid_formats' => self::AUDIO_FORMATS]);
        }
        $payload['response_format'] = $responseFormat;

        if (isset($options['speed'])) {
            $speed = (float) $options['speed'];
            if ($speed < 0.25 || $speed > 4.0) {
                throw InvalidArgumentException::invalidParameter('speed', $speed, 'openai', 'Speed must be between 0.25 and 4.0, got: ' . $speed, ['valid_range' => [0.25, 4.0]]);
            }
            $payload['speed'] = $speed;
        }

        if (isset($options['instructions'])) {
            if ($model !== 'gpt-4o-mini-tts') {
                throw InvalidArgumentException::invalidModel($model, 'openai', ['gpt-4o-mini-tts'], 'instructions parameter for text-to-speech');
            }
            if (!is_string($options['instructions']) || empty(trim($options['instructions']))) {
                throw InvalidArgumentException::invalidParameter('instructions', $options['instructions'], 'openai', 'Instructions must be a non-empty string.', ['expected_type' => 'string', 'actual_type' => gettype($options['instructions'])]);
            }
            $payload['instructions'] = $options['instructions'];
        }

        if (isset($options['stream_format'])) {
            if ($model !== 'gpt-4o-mini-tts') {
                throw InvalidArgumentException::invalidModel($model, 'openai', ['gpt-4o-mini-tts'], 'stream format parameter for text-to-speech');
            }
            if (!in_array($options['stream_format'], ['sse', 'audio'])) {
                throw InvalidArgumentException::invalidParameter('stream_format', $options['stream_format'], 'openai', "Stream format must be 'sse' or 'audio', got: " . $options['stream_format']);
            }
            $payload['stream_format'] = $options['stream_format'];
        }

        return $payload;
    }

    /**
     * Build payload for transcription request.
     *
     * @param   string  $audioFile  The audio file
     * @param   string  $model      The transcription model
     * @param   array   $options    Additional options
     *
     * @return  array   Form data for multipart request
     * @throws  \InvalidArgumentException  If parameters are invalid
     * @since   __DEPLOY_VERSION__
     */
    private function buildTranscriptionPayload(string $audioFile, array $options): array
    {
        // Validate audio file
        $this->validateAudioFile($audioFile);

<<<<<<< HEAD
        $model = $options['model'] ?? $this->getOption('model', 'gpt-4o-transcribe');

=======
        $model = $options['model'] ?? $this->defaultModel ?? $this->getOption('model', 'gpt-4o-transcribe');
        
>>>>>>> d535f503
        // Validate model
        if (!in_array($model, self::TRANSCRIPTION_MODELS)) {
            throw InvalidArgumentException::invalidModel($model, 'openai', self::TRANSCRIPTION_MODELS, 'transcription');
        }

        $payload = [
            'model' => $model,
            'file' => null,
            '_filename' => basename($audioFile),
            '_filepath' => $audioFile,
        ];

        $responseFormat = $options['response_format'] ?? 'json';
        $validFormats = ['json', 'text', 'srt', 'verbose_json', 'vtt'];

        if (in_array($model, ['gpt-4o-transcribe', 'gpt-4o-mini-transcribe'])) {
            if ($responseFormat !== 'json') {
                throw InvalidArgumentException::invalidParameter('response_format', $responseFormat, 'openai', "For $model, only 'json' response format is supported.");
            }
        } elseif (!in_array($responseFormat, $validFormats)) {
            throw InvalidArgumentException::invalidParameter('response_format', $responseFormat, 'openai', "Invalid response format: $responseFormat. Valid formats: " . implode(', ', $validFormats));
        }
        $payload['response_format'] = $responseFormat;

        if (isset($options['language'])) {
            $payload['language'] = $options['language'];
        }

        if (isset($options['prompt'])) {
            $payload['prompt'] = $options['prompt'];
        }

        if (isset($options['temperature'])) {
            $temperature = (float) $options['temperature'];
            if ($temperature < 0 || $temperature > 1) {
                throw InvalidArgumentException::invalidTemperature($temperature, 'openai');
            }
            $payload['temperature'] = $temperature;
        }

        if (isset($options['chunking_strategy'])) {
            $payload['chunking_strategy'] = $options['chunking_strategy'];
        }

        if (isset($options['include'])) {
            if (!is_array($options['include'])) {
                throw InvalidArgumentException::invalidParameter('include', $options['include'], 'openai', "Include parameter must be an array.");
            }
            $validIncludes = ['logprobs'];
            foreach ($options['include'] as $include) {
                if (!in_array($include, $validIncludes)) {
                    throw InvalidArgumentException::invalidParameter('include', $include, 'openai', "Invalid include option: $include. Valid options: " . implode(', ', $validIncludes));
                }
            }
            // logprobs only works with json format and specific models
            if (in_array('logprobs', $options['include'])) {
                if ($responseFormat !== 'json') {
                    throw InvalidArgumentException::invalidParameter('response_format', $responseFormat, 'openai', "logprobs include option only works with 'json' response format.");
                }
                if (!in_array($model, ['gpt-4o-transcribe', 'gpt-4o-mini-transcribe'])) {
                    throw InvalidArgumentException::invalidParameter('include', 'logprobs', 'openai', 'logprobs include option only works with gpt-4o-transcribe and gpt-4o-mini-transcribe models.');
                }
            }
            $payload['include'] = $options['include'];
        }

        if (isset($options['stream'])) {
            if ($model === 'whisper-1') {
                throw InvalidArgumentException::invalidModel($model, 'openai', ['whisper-1'], 'streaming for text-to-speech');
            }
            $payload['stream'] = (bool) $options['stream'];
        }

        if (isset($options['timestamp_granularities'])) {
            if ($responseFormat !== 'verbose_json') {
                throw InvalidArgumentException::invalidParameter('response_format', $responseFormat, 'openai', "timestamp_granularities only works with 'verbose_json' response format.");
            }
            if (!is_array($options['timestamp_granularities'])) {
                throw InvalidArgumentException::invalidParameter('timestamp_granularities', $options['timestamp_granularities'], 'openai', "timestamp_granularities must be an array.");
            }
            $validGranularities = ['word', 'segment'];
            foreach ($options['timestamp_granularities'] as $granularity) {
                if (!in_array($granularity, $validGranularities)) {
                    throw InvalidArgumentException::invalidParameter('timestamp_granularities', $granularity, 'openai', "Valid options: " . implode(', ', $validGranularities));
                }
            }
            $payload['timestamp_granularities'] = $options['timestamp_granularities'];
        }

        return $payload;
    }

    /**
     * Build payload for translation request.
     *
     * @param   string  $audioFile  Path to the audio file
     * @param   string  $model      The translation model to use
     * @param   array   $options    Additional options for translation
     *
     * @return  array   Form data for multipart request
     * @throws  \InvalidArgumentException  If parameters are invalid
     * @since   __DEPLOY_VERSION__
     */
    private function buildTranslationPayload(string $audioFile, array $options): array
    {
        // Validate audio file
        $this->validateAudioFile($audioFile);
<<<<<<< HEAD

        $model = $options['model'] ?? $this->getOption('model', 'whisper-1');
=======
        
        $model = $options['model'] ?? $this->defaultModel ?? $this->getOption('model', 'whisper-1');
>>>>>>> d535f503

        // Validate model
        if ($model !== 'whisper-1') {
            throw InvalidArgumentException::invalidModel($model, 'openai', ['whisper-1'], 'translation');
        }

        $payload = [
            'model' => $model,
            'file' => null,
            '_filename' => basename($audioFile),
            '_filepath' => $audioFile,
        ];

        $responseFormat = $options['response_format'] ?? 'json';
        $validFormats = ['json', 'text', 'srt', 'verbose_json', 'vtt'];
        if (!in_array($responseFormat, $validFormats)) {
            throw InvalidArgumentException::invalidParameter('response_format', $responseFormat, 'openai', "Valid formats: " . implode(', ', $validFormats));
        }
        $payload['response_format'] = $responseFormat;

        if (isset($options['prompt'])) {
            $payload['prompt'] = $options['prompt'];
        }

        if (isset($options['temperature'])) {
            $temperature = (float) $options['temperature'];
            if ($temperature < 0 || $temperature > 1) {
                throw InvalidArgumentException::invalidTemperature($temperature, 'openai');
            }
            $payload['temperature'] = $temperature;
        }

        return $payload;
    }

    /**
     * Build request payload for embeddings.
     *
     * @param   string|array  $input    Text input(s) to embed
     * @param   string        $model    The embedding model to use
     * @param   array         $options  Additional options
     *
     * @return  array
     * @throws  \InvalidArgumentException  If parameters are invalid
     * @since   __DEPLOY_VERSION__
     */
    private function buildEmbeddingPayload($input, string $model, array $options): array
    {
        // Validate model
        if (!in_array($model, self::EMBEDDING_MODELS)) {
            throw InvalidArgumentException::invalidModel($model, 'openai', self::EMBEDDING_MODELS, 'embedding');
        }

        $payload = [
            'input' => $input,
            'model' => $model
        ];

        $encodingFormat = $options['encoding_format'] ?? 'float';
        if (!in_array($encodingFormat, ['float', 'base64'])) {
            throw InvalidArgumentException::invalidParameter('encoding_format', $encodingFormat, 'openai', "Encoding format must be 'float' or 'base64'.");
        }
        $payload['encoding_format'] = $encodingFormat;

        if (isset($options['dimensions'])) {
            if (!in_array($model, ['text-embedding-3-large', 'text-embedding-3-small'])) {
                throw InvalidArgumentException::invalidParameter('dimensions', $options['dimensions'], 'openai', "Dimensions parameter is only supported for text-embedding-3-large and text-embedding-3-small models.");
            }

            $dimensions = (int) $options['dimensions'];
            $maxDimensions = $model === 'text-embedding-3-large' ? 3072 : 1536;

            if ($dimensions < 1 || $dimensions > $maxDimensions) {
                throw InvalidArgumentException::invalidParameter('dimensions', $dimensions, 'openai', "Dimensions must be between 1 and $maxDimensions for $model.");
            }

            $payload['dimensions'] = $dimensions;
        }

        if (isset($options['user'])) {
            $payload['user'] = $options['user'];
        }

        return $payload;
    }

    /**
     * Build HTTP headers for OpenAI API request.
     *
     * @return  array  HTTP headers
     * @since  __DEPLOY_VERSION__
     */
    private function buildHeaders(): array
    {
        $apiKey = $this->getApiKey();

        return [
            'Authorization' => 'Bearer ' . $apiKey,
            'Content-Type' => 'application/json',
            'User-Agent' => 'Joomla-AI-Framework'
        ];
    }

    /**
     * Build HTTP headers for multipart form data requests.
     *
     * @return  array  HTTP headers
     * @since   __DEPLOY_VERSION__
     */
    private function buildMultipartHeaders(): array
    {
        $apiKey = $this->getApiKey();

        return [
            'Authorization' => 'Bearer ' . $apiKey,
            'User-Agent' => 'Joomla-AI-Framework'
        ];
    }

    /**
     * Get the OpenAI API key.
     *
     * @return  string  The API key
     * @throws  AuthenticationException  If API key is not found
     * @since  __DEPLOY_VERSION__
     */
    private function getApiKey(): string
    {
        // To do: Move this to a configuration file or environment variable
        $apiKey = $this->getOption('api_key') ??
                  $_ENV['OPENAI_API_KEY'] ??
                  getenv('OPENAI_API_KEY');

        if (empty($apiKey)) {
            throw new AuthenticationException(
                $this->getName(),
                ['message' => 'OpenAI API key not configured. Set OPENAI_API_KEY environment variable or provide api_key option.'],
                401
            );
        }

        return $apiKey;
    }

    /**
     * Parse OpenAI API response into unified Response object.
     *
     * @param   string  $responseBody  The JSON response body
     *
     * @return  Response  Unified response object
     * @throws  \Exception  If response parsing fails
     * @since  __DEPLOY_VERSION__
     */
    private function parseOpenAIResponse(string $responseBody): Response
    {
        $data = $this->parseJsonResponse($responseBody);

        if (isset($data['error'])) {
            throw new ProviderException($this->getName(), $data);
        }

        // Handle multiple choices - use first choice for content, but include all in metadata
        $content = $data['choices'][0]['message']['content'] ?? '';

        $statusCode = $this->determineAIStatusCode($data);

        $metadata = [
            'model' => $data['model'],
            'usage' => $data['usage'],
            'finish_reason' => $data['choices'][0]['finish_reason'],
            'created' => $data['created'] ?? time(),
            'id' => $data['id'],
            'choices' => $data['choices']
        ];

        return new Response(
            $content,
            $this->getName(),
            $metadata,
            $statusCode
        );
    }

    /**
     * Parse OpenAI Image API response into unified Response object.
     *
     * @param   string  $responseBody  The JSON response body
     *
     * @return  Response  Unified response object
     * @throws  \Exception  If response parsing fails
     * @since  __DEPLOY_VERSION__
     */
    private function parseImageResponse(string $responseBody, array $payload): Response
    {
        // To Do: Clean Image API response for generation and editing
        $data = $this->parseJsonResponse($responseBody);
        // error_log('OpenAI Image Response: ' . print_r($data, true));

        if (isset($data['error'])) {
            throw new ProviderException($this->getName(), $data);
        }

        $images = [];
        $responseFormat = '';

        if (isset($data['data']) && is_array($data['data'])) {
            foreach ($data['data'] as $imageData) {
                $imageItem = [];

                // Handle URL format
                if (isset($imageData['url'])) {
                    $imageItem['url'] = $imageData['url'];
                    $responseFormat = 'url';
                }

                // Handle base64 format
                if (isset($imageData['b64_json'])) {
                    $imageItem['b64_json'] = $imageData['b64_json'];
                    $responseFormat = 'b64_json';
                }

                // Handle revised prompt (DALL-E 3 only)
                if (isset($imageData['revised_prompt'])) {
                    $imageItem['revised_prompt'] = $imageData['revised_prompt'];
                }

                $images[] = $imageItem;
            }
        }

        $content = '';
        if ($responseFormat === 'url') {
            // For URLs, create a clean list
            $urls = array_column($images, 'url');
            $content = count($urls) === 1 ? $urls[0] : json_encode($urls, JSON_PRETTY_PRINT);
        } elseif ($responseFormat === 'b64_json') {
            // For base64, return the data
            $base64Data = array_column($images, 'b64_json');
            $content = count($base64Data) === 1 ? $base64Data[0] : json_encode($base64Data, JSON_PRETTY_PRINT);
        }

        $metadata = [
            'model' => $data['model'] ?? $payload['model'],
            'created' => $data['created'] ?? time(),
            'response_format' => $responseFormat,
            'image_count' => count($images),
            'images' => $images
        ];

        if ($responseFormat === 'url') {
            $metadata['url_expires'] = 'URLs are valid for 60 minutes';
        } elseif ($responseFormat === 'b64_json') {
            $metadata['format'] = 'base64_png';
        }

        if (isset($data['usage'])) {
            $metadata['usage'] = $data['usage'];
        }

        if (isset($data['model'])) {
            $metadata['model'] = $data['model'];
        }

        return new Response(
            $content,
            $this->getName(),
            $metadata,
            200
        );
    }

    /**
     * Parse OpenAI Audio API response into unified Response object.
     *
     * @param   string  $responseBody  The binary or JSON response body
     * @param   array   $payload       The original request payload for metadata
     *
     * @return  Response
     * @since  __DEPLOY_VERSION__
     */
    private function parseAudioResponse(string $responseBody, array $payload): Response
    {

        if ($this->isJsonResponse($responseBody)) {
            $data = $this->parseJsonResponse($responseBody);

            if (isset($data['error'])) {
                throw new ProviderException($this->getName(), $data);
            }
        }

        $metadata = [
            'model' => $payload['model'],
            'voice' => $payload['voice'],
            'format' => $payload['response_format'],
            'speed' => $payload['speed'] ?? 1.0,
            'content_type' => $this->detectAudioMimeType($payload['response_format']),
            'data_type' => 'binary_audio',
            'size_bytes' => strlen($responseBody),
            'created' => time()
        ];

        // Add instructions if present (gpt-4o-mini-tts only)
        if (isset($payload['instructions'])) {
            $metadata['instructions'] = $payload['instructions'];
        }

        return new Response(
            $responseBody, // Binary audio data
            $this->getName(),
            $metadata,
            200
        );
    }

    /**
     * Parse OpenAI Audio API response (transcription/translation) into unified Response object.
     *
     * @param   string  $responseBody  The response body
     * @param   array   $payload       The original request payload for metadata
     * @param   string  $apiType       Either ' Transcription' or 'Translation'
     *
     * @return  Response  Unified response object
     * @throws  \Exception  If response parsing fails
     * @since   __DEPLOY_VERSION__
     */
    private function parseAudioTextResponse(string $responseBody, array $payload, string $apiType): Response
    {
        $responseFormat = $payload['response_format'];
        $content = '';
        $metadata = [];

        switch ($responseFormat) {
            case 'json':
            case 'verbose_json':
                $data = $this->parseJsonResponse($responseBody);

                if (isset($data['error'])) {
                    throw new ProviderException($this->getName(), $data);
                }

                $content = $data['text'] ?? '';
                $metadata = [
                    'model' => $payload['model'],
                    'response_format' => $responseFormat,
                    'created' => time()
                ];

                if (isset($data['usage'])) {
                    $metadata['usage'] = $data['usage'];
                }

                // Add language info for transcription
                if ($apiType === 'Transcription' && isset($data['language'])) {
                    $metadata['language'] = $data['language'];
                }

                if (isset($data['duration'])) {
                    $metadata['duration'] = $data['duration'];
                }

                if ($responseFormat === 'verbose_json' && isset($data['segments'])) {
                    $metadata['segments'] = $data['segments'];
                }

                if (isset($data['words'])) {
                    $metadata['words'] = $data['words'];
                }

                break;

            case 'text':
                $content = trim($responseBody);
                $metadata = [
                    'model' => $payload['model'],
                    'response_format' => 'text',
                    'created' => time()
                ];
                break;

            case 'srt':
            case 'vtt':
                $content = $responseBody;
                $metadata = [
                    'model' => $payload['model'],
                    'response_format' => $responseFormat,
                    'created' => time()
                ];

                if ($apiType === 'Transcription') {
                    $metadata['subtitle_format'] = $responseFormat;
                }
                break;

            default:
                throw new ProviderException($this->getName(), ['error' => 'Unsupported response format: ' . $responseFormat]);
        }

        return new Response(
            $content,
            $this->getName(),
            $metadata,
            200
        );
    }

    /**
     * Parse OpenAI Embeddings API response into unified Response object.
     *
     * @param   string  $responseBody  The JSON response body
     * @param   array   $payload       The original request payload for metadata
     *
     * @return  Response
     * @since  __DEPLOY_VERSION__
     */
    private function parseEmbeddingResponse(string $responseBody, array $payload): Response
    {
        $data = $this->parseJsonResponse($responseBody);

        if (isset($data['error'])) {
            throw new ProviderException($this->getName(), $data);
        }

        $embeddings = [];
        if (isset($data['data']) && is_array($data['data'])) {
            foreach ($data['data'] as $embeddingData) {
                $embeddings[] = [
                    'embedding' => $embeddingData['embedding'],
                    'index' => $embeddingData['index'],
                    'object' => $embeddingData['object']
                ];
            }
        }

        $contentData = count($embeddings) === 1 ? $embeddings[0]['embedding'] : $embeddings;
        $content = json_encode($contentData);

        $metadata = [
            'model' => $data['model'] ?? $payload['model'],
            'object' => $data['object'],
            'embedding_count' => count($embeddings),
            'encoding_format' => $payload['encoding_format'],
            'input_type' => is_array($payload['input']) ? 'array' : 'string',
            'raw_embeddings' => $embeddings,
        ];

        if (isset($data['usage'])) {
            $metadata['usage'] = $data['usage'];
        }

        if (isset($payload['dimensions'])) {
            $metadata['requested_dimensions'] = $payload['dimensions'];
        }

        return new Response(
            $content,
            $this->getName(),
            $metadata,
            200
        );
    }

    /**
     * Basic validation for messages array
     *
     * @param   array   $messages  Array of messages to validate
     *
     * @throws  \InvalidArgumentException  If basic structure is invalid
     * @since   __DEPLOY_VERSION__
     */
    private function validateMessages(array $messages): void
    {
        $validRoles = ['developer', 'system', 'user', 'assistant', 'tool', 'function'];

        foreach ($messages as $index => $message) {
            if (!is_array($message) || !isset($message['role'])) {
                throw InvalidArgumentException::invalidParameter('messages', $message, 'openai', "Message at index $index must be an array with a 'role' field.");
            }

            if (!in_array($message['role'], $validRoles)) {
                throw InvalidArgumentException::invalidParameter('role', $message['role'], 'openai', "Invalid role '{$message['role']}' at message index $index. Valid roles are: " . implode(', ', $validRoles));
            }

            // For most roles, content is required (except assistant with tool_calls)
            if (
                !isset($message['content']) &&
                !($message['role'] === 'assistant' && (isset($message['tool_calls']) || isset($message['function_call'])))
            ) {
                throw InvalidArgumentException::missingParameter('content at message index ' . $index, 'openai');
            }
        }
    }

    /**
     * Validate image prompt for generation and editing operations.
     *
     * @param   string  $prompt     The prompt to validate
     * @param   string  $model      The model being used
     *
     * @return  void
     * @throws  \InvalidArgumentException  If validation fails
     * @since   __DEPLOY_VERSION__
     */
    private function validateImagePrompt(string $prompt, string $model): void
    {
        // Max lengths per model
        $maxLengths = [
            'gpt-image-1' => 32000,
            'dall-e-2' => 1000,
            'dall-e-3' => 4000
        ];

        // Validate prompt length
        if (isset($maxLengths[$model]) && strlen(trim($prompt)) > $maxLengths[$model]) {
            throw InvalidArgumentException::invalidParameter('prompt', $prompt, 'openai', "Prompt length (" . strlen(trim($prompt)) . ") exceeds maximum for $model ({$maxLengths[$model]} characters)");
        }
    }

    /**
     * Validate inputs for image editing.
     *
     * @param   mixed   $images   Single image path or array of image paths
     * @param   string  $prompt   Description of desired edits
     * @param   string  $model    The model to use
     * @param   array   $options  Additional options
     *
     * @throws  \InvalidArgumentException  If inputs are invalid
     * @since   __DEPLOY_VERSION__
     */
    private function validateImageEditInputs($images, string $prompt, string $model, array $options): void
    {
        $this->validateImagePrompt($prompt, $model);

        // Validate images
        if (is_string($images)) {
            $this->validateImageFile($images, $model, 'edit');
        } else {
            if ($model !== 'gpt-image-1') {
                throw InvalidArgumentException::invalidParameter('images', $images, 'openai', 'Multiple images only supported with gpt-image-1 model.');
            }

            if (count($images) > 16) {
                throw InvalidArgumentException::invalidParameter('images', $images, 'openai', 'Maximum 16 images allowed for gpt-image-1.');
            }

            foreach ($images as $imagePath) {
                $this->validateImageFile($imagePath, $model, 'edit');
            }
        }
    }

    /**
     * Validate an image file.
     *
     * @param   string  $imagePath  Path to the image file
     * @param   string  $model      The model being used
     * @param   string  $operation  The operation
     *
     * @throws  \InvalidArgumentException  If file is invalid
     * @since   __DEPLOY_VERSION__
     */
    private function validateImageFile(string $imagePath, string $model, string $operation): void
    {
        if (!file_exists($imagePath)) {
            throw InvalidArgumentException::fileNotFound($imagePath, 'openai');
        }

        $fileSize = filesize($imagePath);
        $fileInfo = pathinfo($imagePath);
        $extension = strtolower($fileInfo['extension'] ?? '');

        if ($model === 'gpt-image-1') {
            // gpt-image-1 supports png, webp, jpg, max 50MB
            if (!in_array($extension, ['png', 'webp', 'jpg', 'jpeg'])) {
                throw InvalidArgumentException::invalidParameter('image', $imagePath, 'openai', "For gpt-image-1, image must be png, webp, or jpg. Got: $extension");
            }

            if ($fileSize > 50 * 1024 * 1024) { // 50MB
                throw InvalidArgumentException::fileSizeExceeded($imagePath, $fileSize, 50, $model, 'openai');
            }
        } elseif ($model === 'dall-e-2') {
            // dall-e-2 requires square PNG, max 4MB
            if ($extension !== 'png') {
                throw InvalidArgumentException::invalidParameter('image', $imagePath, 'openai', "For dall-e-2, image must be a PNG file. Got: $extension");
            }

            if ($fileSize > 4 * 1024 * 1024) { // 4MB
                throw InvalidArgumentException::fileSizeExceeded($imagePath, $fileSize, 4, $model, 'openai');
            }

            // Check if image is square (for variations)
            if ($operation === 'variation') {
                $imageInfo = getimagesize($imagePath);
                if ($imageInfo === false) {
                    throw InvalidArgumentException::invalidParameter('image', $imagePath, 'openai', "Unable to read image dimensions from: $imagePath");
                }
                if ($imageInfo[0] !== $imageInfo[1]) {
                    throw InvalidArgumentException::invalidParameter('image', $imagePath, 'openai', "For dall-e-2 variations, image must be square. Current dimensions: {$imageInfo[0]}x{$imageInfo[1]}");
                }
            }
        }
    }

    /**
     * Validate a mask file.
     *
     * @param   string  $maskPath  Path to the mask file
     *
     * @throws  \InvalidArgumentException  If mask file is invalid
     * @since   __DEPLOY_VERSION__
     */
    private function validateMaskFile(string $maskPath): void
    {
        if (!file_exists($maskPath)) {
            throw InvalidArgumentException::fileNotFound($maskPath, 'openai');
        }

        $fileSize = filesize($maskPath);
        $fileInfo = pathinfo($maskPath);
        $extension = strtolower($fileInfo['extension'] ?? '');

        if ($extension !== 'png') {
            throw InvalidArgumentException::invalidFileFormat($maskPath, $extension, ['png'], 'openai');
        }

        if ($fileSize > 4 * 1024 * 1024) { // 4MB
            throw InvalidArgumentException::fileSizeExceeded($maskPath, $fileSize, 4, 'openai');
        }
    }

    /**
     * Validate image size parameter.
     *
     * @param   string  $size       The size to validate
     * @param   string  $model      The model being used
     * @param   string  $operation  The operation (generation, edit, variation)
     *
     * @throws  \InvalidArgumentException  If size is invalid
     * @since   __DEPLOY_VERSION__
     */
    private function validateImageSize(string $size, string $model, string $operation): void
    {
        $validSizes = [];

        switch ($model) {
            case 'gpt-image-1':
                $validSizes = ['1024x1024', '1536x1024', '1024x1536', 'auto'];
                break;

            case 'dall-e-2':
                $validSizes = ['256x256', '512x512', '1024x1024'];
                break;

            case 'dall-e-3':
                $validSizes = ['1024x1024', '1792x1024', '1024x1792'];
                break;
        }

        if (!in_array($size, $validSizes)) {
            throw InvalidArgumentException::invalidImageSize($size, $validSizes, $model, $operation);
        }
    }

    /**
     * Validate image quality parameter.
     *
     * @param   string  $quality  The quality to validate
     * @param   string  $model    The model being used
     *
     * @throws  \InvalidArgumentException  If quality is invalid
     * @since   __DEPLOY_VERSION__
     */
    private function validateImageQuality(string $quality, string $model): void
    {
        $validQualities = [];

        switch ($model) {
            case 'gpt-image-1':
                $validQualities = ['auto', 'high', 'medium', 'low'];
                break;

            case 'dall-e-2':
                $validQualities = ['standard'];
                break;

            case 'dall-e-3':
                $validQualities = ['auto', 'hd', 'standard'];
                break;
        }

        if (!in_array($quality, $validQualities)) {
            throw InvalidArgumentException::invalidParameter('quality', $quality, 'openai', 'Valid qualities: ' . implode(', ', $validQualities) . ' for model: ' . $model);
        }
    }

    /**
     * Validate audio file according to OpenAI API requirements.
     *
     * @param   string  $audioFile  Path to the audio file
     *
     * @throws  \InvalidArgumentException  If audio file is invalid
     * @throws  \Exception  If file cannot be read
     * @since   __DEPLOY_VERSION__
     */
    private function validateAudioFile(string $audioFile): void
    {
        if (!file_exists($audioFile)) {
            throw InvalidArgumentException::fileNotFound($audioFile, 'openai');
        }

        $audioData = file_get_contents($audioFile);
        if ($audioData === false) {
            throw InvalidArgumentException::fileNotFound($audioFile, 'openai');
        }

        $fileInfo = pathinfo($audioFile);
        $extension = strtolower($fileInfo['extension'] ?? '');

        if (!in_array($extension, self::TRANSCRIPTION_INPUT_FORMATS)) {
            throw InvalidArgumentException::invalidFileFormat($audioFile, $extension, self::TRANSCRIPTION_INPUT_FORMATS, 'openai');
        }

        // Check file size (OpenAI has a 25MB limit for audio files)
        $fileSize = filesize($audioFile);
        if ($fileSize > 25 * 1024 * 1024) { // 25MB
            throw InvalidArgumentException::fileSizeExceeded($audioFile, $fileSize, 25, 'openai');
        }
    }

    /**
     * Determine status code based on OpenAI's finish_reason.
     *
     * @param   array  $data  Parsed OpenAI response
     *
     * @return  integer  Status Code
     * @since   __DEPLOY_VERSION__
     */
    private function determineAIStatusCode(array $data): int
    {
        $finishReason = $data['choices'][0]['finish_reason'];

        switch ($finishReason) {
            case 'stop':
                return 200;

            case 'length':
                return 206;

            case 'content_filter':
                return 422;

            case 'tool_calls':
            case 'function_call':
                return 202;

            default:
                return 200;
        }
    }
}<|MERGE_RESOLUTION|>--- conflicted
+++ resolved
@@ -859,13 +859,8 @@
      */
     private function buildVisionRequestPayload(string $message, string $image, string $capability, array $options = []): array
     {
-<<<<<<< HEAD
-        $model = $options['model'] ?? $this->getOption('model', 'gpt-4o-mini');
-
-=======
         $model = $options['model'] ?? $this->defaultModel ?? $this->getOption('model', 'gpt-4o-mini');
         
->>>>>>> d535f503
         if (!$this->isModelCapable($model, $capability)) {
             throw InvalidArgumentException::invalidModel($model, 'openai', self::VISION_MODELS, $capability);
         }
@@ -1030,13 +1025,8 @@
      */
     private function buildImageVariationPayload(string $imagePath, array $options): array
     {
-<<<<<<< HEAD
-        $model = $options['model'] ?? 'dall-e-2';
-
-=======
         $model = $options['model'] ?? $this->defaultModel ?? 'dall-e-2';
         
->>>>>>> d535f503
         // Only dall-e-2 supports variations
         if ($model !== 'dall-e-2') {
             throw InvalidArgumentException::invalidModel($model, 'openai', ['dall-e-2'], 'image variation');
@@ -1290,13 +1280,8 @@
         // Validate audio file
         $this->validateAudioFile($audioFile);
 
-<<<<<<< HEAD
-        $model = $options['model'] ?? $this->getOption('model', 'gpt-4o-transcribe');
-
-=======
         $model = $options['model'] ?? $this->defaultModel ?? $this->getOption('model', 'gpt-4o-transcribe');
         
->>>>>>> d535f503
         // Validate model
         if (!in_array($model, self::TRANSCRIPTION_MODELS)) {
             throw InvalidArgumentException::invalidModel($model, 'openai', self::TRANSCRIPTION_MODELS, 'transcription');
@@ -1404,13 +1389,8 @@
     {
         // Validate audio file
         $this->validateAudioFile($audioFile);
-<<<<<<< HEAD
-
-        $model = $options['model'] ?? $this->getOption('model', 'whisper-1');
-=======
         
         $model = $options['model'] ?? $this->defaultModel ?? $this->getOption('model', 'whisper-1');
->>>>>>> d535f503
 
         // Validate model
         if ($model !== 'whisper-1') {
